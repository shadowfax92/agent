--- conflicted
+++ resolved
@@ -24,11 +24,7 @@
 // The langchain messages have messageType which can be set set to a custom value.
 export class BrowserStateMessage extends AIMessage {
   constructor(content: string) {
-<<<<<<< HEAD
-    super(`<system-reminder>${content}</system-reminder>`);
-=======
     super(`<system-context>${content}</system-context>`);
->>>>>>> 0ad31b11
     this.additional_kwargs = { messageType: MessageType.BROWSER_STATE };
   }
 }
