--- conflicted
+++ resolved
@@ -33,11 +33,7 @@
   const [historyIndex, setHistoryIndex] = useState<number>(-1)
   const [draftBeforeHistory, setDraftBeforeHistory] = useState<string>('')
   
-<<<<<<< HEAD
   const { upsertMessage, setProcessing, selectedTabIds, clearSelectedTabs } = useChatStore()
-=======
-  const { addMessage, setProcessing } = useChatStore()
->>>>>>> 9542626c
   const messages = useChatStore(state => state.messages)
   const { chatMode } = useSettingsStore()
   const { sendMessage, addMessageListener, removeMessageListener, connected: portConnected } = useSidePanelPortMessaging()
